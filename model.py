--- conflicted
+++ resolved
@@ -17,8 +17,6 @@
         self.label = label
         self.screening_stats = {}
 
-
-<<<<<<< HEAD
     def fit():
         raise NotImplementedError
 
@@ -45,7 +43,7 @@
 
         active_probability = (self.model.predict_proba(x)[:, 1])
         return active_probability
-=======
+
 class XYDataset(Dataset):
     def __init__(self, X, y):
         self.y = y
@@ -115,5 +113,4 @@
                 outputs = self.step(batch=batch["X"])
                 preds += nn.functional.sigmoid(outputs).tolist()
                 l = loss(outputs, batch["y"], batch["num_lig_atoms"])
-        return stats
->>>>>>> 5df348f9
+        return stats