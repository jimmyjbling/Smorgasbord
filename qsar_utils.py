--- conflicted
+++ resolved
@@ -48,9 +48,6 @@
         return i
 
 
-<<<<<<< HEAD
-def modi(data, labels):
-=======
 def modi(data, labels, return_class_contribution=False):
     """
         Gets the MODI from the given data and label set
@@ -70,7 +67,6 @@
                 if return_class_contribution set to true, returns associated
                 MODI score for each class in the data as a tuple of (class, MODI)
     """
->>>>>>> bda5cb4f
 
     # get all the classes present in the dataset
     classes = np.unique(labels)
@@ -86,12 +82,7 @@
     for c in classes:
         c_arr = np.where(labels == c)[0]
         c_labels = labels[c_arr]
-<<<<<<< HEAD
-        c_nn_labels = nn_labels[c_arr].transpose()
-=======
         c_nn_labels = nn_labels[c_arr].flatten()
-
->>>>>>> bda5cb4f
         modi_value += np.sum(c_labels == c_nn_labels) / c_arr.shape[0]
         class_contrib.append(np.sum(c_labels == c_nn_labels) / c_arr.shape[0])
 
