--- conflicted
+++ resolved
@@ -1,11 +1,8 @@
 import unittest
 import math
-<<<<<<< HEAD
 import glob
-=======
 import numpy as np
 
->>>>>>> 09a0d775
 
 class TestBasic(unittest.TestCase):
 
